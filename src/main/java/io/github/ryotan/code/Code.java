--- conflicted
+++ resolved
@@ -19,10 +19,6 @@
 import io.github.ryotan.code.util.CodeEnumReflectionUtil;
 
 /**
-<<<<<<< HEAD
- * コード値に対する操作を行うクラス
- *
-=======
  * {@link CodeEnum}を扱うためのユーティリティクラスです。
  * <p>
  * {@link CodeEnum}のクラスとコード値から{@link CodeEnum}のEnum定数を生成したり、ある{@link CodeEnum}に含まれるEnum定数の一覧を取得したり出来ます。
@@ -33,7 +29,6 @@
  * </p>
  *
  * @author ryotan
->>>>>>> c9dd5b77
  */
 public final class Code {
 
@@ -41,28 +36,13 @@
      * {@link Enum#ordinal()}で順序を比較する{@link Comparator}
      */
     private static final Comparator<CodeEnum<?>> ORDINAL_COMPARATOR = (c1, c2) -> c1.ordinal() - c2.ordinal();
-<<<<<<< HEAD
-    
-    /**
-     * コンストラクタ
-=======
 
     /**
      * hidden constructor for utility class.
->>>>>>> c9dd5b77
      */
     private Code() {
     }
 
-<<<<<<< HEAD
-   /**
-    * コード値が特定の値と一致するか否かを判定する。
-    * 
-    * @param candidate コード値
-    * @param value 判定対象の値
-    * @return 一致する場合true、一致しない場合false
-    */
-=======
     /**
      * {@code candidate}のコード値が{@code value}と一致する場合は{@code true}を返します。
      *
@@ -70,18 +50,11 @@
      * @param value     比較対象のコード値
      * @return {@code candidate}のコード値が{@code value}と一致する場合は{@code true}
      */
->>>>>>> c9dd5b77
     private static boolean matches(CodeEnum<?> candidate, String value) {
         return candidate.value().equals(value);
     }
 
     /**
-<<<<<<< HEAD
-     * コードが示すすべての値を取得する。
-     * 
-     * @param code コード
-     * @return コード値のストリート
-=======
      * {@code code}に含まれるEnum定数を{@link Stream}として返却します。
      * <p>
      * {@code code}がEnum型出ない場合は、{@link IllegalArgumentException}を送出します。
@@ -92,7 +65,6 @@
      * @return {@code C}に含まれるEnum定数の{@link Stream}
      *
      * @throws IllegalArgumentException {@code code}がEnum型でない場合
->>>>>>> c9dd5b77
      */
     private static <C extends CodeEnum<C>> Stream<C> enums(Class<C> code) {
         if (code.isEnum()) {
@@ -102,13 +74,6 @@
     }
 
     /**
-<<<<<<< HEAD
-     * コード値のうちすべての範囲の中で特定の値と一致するコード値を取得する。
-     * 
-     * @param code コード値
-     * @param value 判定対象の値
-     * @return コード値のストリート
-=======
      * {@code code}クラスの{@link CodeEnum}で、コード値（{@link CodeEnum#value()}の値）が{@code value}に一致するコードを返却します。
      * <p>
      * 一致するコードが{@code C}の中に見つからなかった場合は、{@link IllegalArgumentException}を送出します。
@@ -120,21 +85,12 @@
      * @return {@code value}がコード値であるような{@link CodeEnum}({@link C}のEnum定数)
      *
      * @throws IllegalArgumentException {@code code}にコード値が{@code value}であるコードが存在しない場合
->>>>>>> c9dd5b77
      */
     public static <C extends CodeEnum<C>> C of(Class<C> code, String value) {
         return of(code, value, Filters.ANY);
     }
 
     /**
-<<<<<<< HEAD
-     * コード値のうち指定された範囲の中で特定の値と一致するコード値を取得する。
-     * 
-     * @param code コード値
-     * @param value 判定対象の値
-     * @param filter 指定範囲
-     * @return コード値のストリート
-=======
      * {@code code}クラスの{@link CodeEnum}のうち、{@code filter}を満たすもので、
      * コード値（{@link CodeEnum#value()}の値）が{@code value}に一致するコードを返却します。
      * <p>
@@ -148,7 +104,6 @@
      * @return {@code value}がコード値であるような{@link CodeEnum}({@link C}のEnum定数)
      *
      * @throws IllegalArgumentException {@code code}にコード値が{@code value}であるコードが存在しない場合
->>>>>>> c9dd5b77
      */
     public static <C extends CodeEnum<C>> C of(Class<C> code, String value, Predicate<? super C> filter) {
         return enums(code).filter(filter).filter(c -> matches(c, value)).findAny()
@@ -156,15 +111,6 @@
     }
 
     /**
-<<<<<<< HEAD
-     * コード値のうちすべての範囲の中で特定の値と一致するコード値を取得する。
-     * 一致しない場合デフォルトのコード値を返却する。
-     * 
-     * @param code コード値
-     * @param value 判定対象の値
-     * @param defaultCode デフォルトのコード値
-     * @return 特定の値と一致するコード値もしくはデフォルトのコード値
-=======
      * {@code code}クラスの{@link CodeEnum}で、コード値（{@link CodeEnum#value()}の値）が{@code value}に一致するコードを返却します。
      * <p>
      * 一致するコードが{@code C}の中に見つからなかった場合は、{@code defaultCode}をそのまま返却します。
@@ -174,23 +120,12 @@
      * @param value 取得したい{@link CodeEnum}がもつコード値
      * @param <C>   対象の{@link CodeEnum}の型
      * @return {@code value}がコード値であるような{@link CodeEnum}({@link C}のEnum定数)。存在しない場合は、{@code defaultCode}
->>>>>>> c9dd5b77
      */
     public static <C extends CodeEnum<C>> C or(Class<C> code, String value, C defaultCode) {
         return or(code, value, defaultCode, Filters.ANY);
     }
 
     /**
-<<<<<<< HEAD
-     *  コード値のうち指定された範囲の中で特定の値と一致するコード値を取得する。
-     *  一致しない場合デフォルトのコード値を返却する。
-     * 
-     * @param code コード値
-     * @param value 判定対象の値
-     * @param defaultCode デフォルトのコード値
-     * @param filter 指定範囲
-     * @return 特定の値と一致するコード値もしくはデフォルトのコード値
-=======
      * {@code code}クラスの{@link CodeEnum}のうち、{@code filter}を満たすもので、
      * コード値（{@link CodeEnum#value()}の値）が{@code value}に一致するコードを返却します。
      * <p>
@@ -202,60 +137,35 @@
      * @param filter 対象の{@link CodeEnum}をフィルタリングする{@link Predicate}
      * @param <C>    対象の{@link CodeEnum}の型
      * @return {@code value}がコード値であるような{@link CodeEnum}({@link C}のEnum定数)。存在しない場合は、{@code defaultCode}
->>>>>>> c9dd5b77
      */
     public static <C extends CodeEnum<C>> C or(Class<C> code, String value, C defaultCode, Predicate<? super C> filter) {
         return enums(code).filter(filter).filter(c -> matches(c, value)).findAny().orElse(defaultCode);
     }
 
     /**
-<<<<<<< HEAD
-     * コード値のうちすべての範囲内にある値を昇順にソートしたリストを取得する。
-     * 
-     * @param code
-     * @return
-=======
      * {@link C}に含まれるコードのリストを返します。返されるリストは{@link Enum#ordinal()}でソートされています。
      *
      * @param code コードのリストを取得する対象の{@link CodeEnum}
      * @param <C>  コードのリストを取得する対象の型
      * @return {@link C}に含まれるコードのリスト
->>>>>>> c9dd5b77
      */
     public static <C extends CodeEnum<C>> List<C> values(Class<C> code) {
         return values(code, Filters.ANY, ORDINAL_COMPARATOR);
     }
 
     /**
-<<<<<<< HEAD
-     * コード値のうち指定された範囲内にある値を昇順にソートしたリストを取得する。
-     * 
-     * @param code コード値
-     * @param filter 指定範囲
-     * @return コード値のリスト
-=======
      * {@link C}に含まれるコードのうち、{@code filter}を満たすコードのリストを返します。返されるリストは{@link Enum#ordinal()}でソートされています。
      *
      * @param code   コードのリストを取得する対象の{@link CodeEnum}
      * @param filter 対象の{@link CodeEnum}をフィルタリングする{@link Predicate}
      * @param <C>    コードのリストを取得する対象の型
      * @return {@link C}に含まれるコードのリスト
->>>>>>> c9dd5b77
      */
     public static <C extends CodeEnum<C>> List<C> values(Class<C> code, Predicate<? super C> filter) {
         return values(code, filter, ORDINAL_COMPARATOR);
     }
 
     /**
-<<<<<<< HEAD
-     * コード値のうちすべての範囲内にある値をソートしたリストを取得する。
-     * 
-     * @param code コード値
-     * @param sorter ソート条件
-     * @return コード値のリスト
-     */
-   public static <C extends CodeEnum<C>> List<C> values(Class<C> code, Comparator<? super C> sorter) {
-=======
      * {@link C}に含まれるコードのリストを返します。返されるリストは{@code sorter}でソートされています。
      *
      * @param code   コードのリストを取得する対象の{@link CodeEnum}
@@ -264,19 +174,10 @@
      * @return {@link C}に含まれるコードのリスト
      */
     public static <C extends CodeEnum<C>> List<C> values(Class<C> code, Comparator<? super C> sorter) {
->>>>>>> c9dd5b77
         return values(code, Filters.ANY, sorter);
     }
 
     /**
-<<<<<<< HEAD
-     * コード値のうち指定された範囲内にある値をソートしたリストを取得する。
-     * 
-     * @param code コード値
-     * @param filter 指定範囲
-     * @param sorter ソート条件
-     * @return コード値のリスト
-=======
      * {@link C}に含まれるコードのうち、{@code filter}を満たすコードのリストを返します。返されるリストは{@code sorter}でソートされています。
      *
      * @param code   コードのリストを取得する対象の{@link CodeEnum}
@@ -284,77 +185,36 @@
      * @param sorter コードのリストをソートするのに利用する{@link Comparator}
      * @param <C>    コードのリストを取得する対象の型
      * @return {@link C}に含まれるコードのリスト
->>>>>>> c9dd5b77
      */
     public static <C extends CodeEnum<C>> List<C> values(Class<C> code, Predicate<? super C> filter, Comparator<? super C> sorter) {
         return enums(code).filter(filter).sorted(sorter).collect(Collectors.toList());
     }
 
     /**
-<<<<<<< HEAD
-     * コード値の中にすべての範囲にある特定の値が存在するか否かを判定する。
-     * 
-     * @param code コード値
-     * @param value 判定対象の値
-     * @return 存在する場合true、存在しない場合false
-=======
      * {@code C}にコード値が{@code value}であるコードが存在するかどうかを判定します。
      *
      * @param code  対象のコードのクラス
      * @param value 含まれるかどうかを判定するコード値
      * @param <C>   対象のコードを表す型
      * @return {@code C}のコードにコード値が{@code value}であるものが存在する場合{@code true}
->>>>>>> c9dd5b77
      */
     public static <C extends CodeEnum<C>> boolean contains(Class<C> code, String value) {
         return contains(code, value, Filters.ANY);
     }
 
     /**
-<<<<<<< HEAD
-     * コード値の中に指定された範囲にある特定の値が存在するか否かを判定する。
-     * 
-     * @param code コード値
-     * @param value 判定対象の値
-     * @param filter 指定範囲
-     * @return 存在する場合true、存在しない場合false
-=======
      * {@code C}のコードのうち、{@code filter}を満たすものでコード値が{@code value}であるコードが存在するかどうかを判定します。
      *
      * @param code  対象のコードのクラス
      * @param value 含まれるかどうかを判定するコード値
      * @param <C>   対象のコードを表す型
      * @return {@code C}のコードに{@code filter}を満たし、コード値が{@code value}であるものが存在する場合{@code true}
->>>>>>> c9dd5b77
      */
     public static <C extends CodeEnum<C>> boolean contains(Class<C> code, String value, Predicate<? super C> filter) {
         return enums(code).filter(filter).anyMatch(c -> matches(c, value));
     }
 
     /**
-<<<<<<< HEAD
-     * コード値の特定の値のアノテーション（ショートラベル）を取得する。
-     * 
-     * @param code コード値
-     * @param value 判定対象の値
-     * @param name アノテーション取得対象のフィールド名もしくはメソッド名
-     * @return ショートラベルの値
-     */
-    public static <C extends CodeEnum<C>> String shortLabel(Class<C> code, String value, String name) {
-        return CodeEnumReflectionUtil.getAnnotatedStringValue(Code.of(code, value), ShortLabel.class, name);
-    }
-
-    /**
-     * コード値の特定の値のアノテーション（オプションラベル）を取得する。
-     * 
-     * @param code コード値
-     * @param value 判定対象の値
-     * @param name アノテーション取得対象のフィールド名もしくはメソッド名
-     * @return オプションラベル
-     */
-    public static <C extends CodeEnum<C>> String optionalLabel(Class<C> code, String value, String name) {
-        return CodeEnumReflectionUtil.getAnnotatedStringValue(Code.of(code, value), OptionalLabel.class, name);
-=======
      * {@code C}のコードのうち、コード値が{@code value}であるコードの短縮論理名を取得します。
      * （とあるFWのためだけに用意されています。別名が必要な場合は、{@link AliasLabel} を利用したほうが統一感があるので良いと思います。）
      *
@@ -391,6 +251,5 @@
      */
     public static <C extends CodeEnum<C>> String alias(Class<C> code, String value, String aliasName) {
         return CodeEnumReflectionUtil.getAnnotatedStringValue(Code.of(code, value), AliasLabel.class, aliasName);
->>>>>>> c9dd5b77
     }
 }